--- conflicted
+++ resolved
@@ -156,7 +156,6 @@
     if len(batch) > 0:
         sobject_batches.append(batch)
 
-<<<<<<< HEAD
     # For each SF Object describe it, loop its fields and build a schema
     entries = []
     for batch in sobject_batches:
@@ -200,7 +199,7 @@
                     f, mdata)
 
                 # Compound Address fields cannot be queried by the Bulk API
-                if f['type'] in ("address", "location") and sf.api_type == tap_salesforce.salesforce.BULK_API_TYPE:
+                if f['type'] in ("address", "location") and sf.api_type in [tap_salesforce.salesforce.BULK_API_TYPE, tap_salesforce.salesforce.BULK2_API_TYPE]:
                     unsupported_fields.add(
                         (field_name, 'cannot query compound address fields with bulk API'))
 
@@ -226,64 +225,6 @@
                 properties[field_name] = property_schema
 
             if replication_key:
-=======
-        sobject_description = sf.describe(sobject_name)
-
-        # Cache customSetting and Tag objects to check for blacklisting after
-        # all objects have been described
-        if sobject_description.get("customSetting"):
-            sf_custom_setting_objects.append(sobject_name)
-        elif sobject_name.endswith("__Tag"):
-            relationship_field = next(
-                (f for f in sobject_description["fields"] if f.get("relationshipName") == "Item"),
-                None)
-            if relationship_field:
-                # Map {"Object":"Object__Tag"}
-                object_to_tag_references[relationship_field["referenceTo"]
-                                         [0]] = sobject_name
-
-        fields = sobject_description['fields']
-        replication_key = get_replication_key(sobject_name, fields)
-
-        unsupported_fields = set()
-        properties = {}
-        mdata = metadata.new()
-
-        found_id_field = False
-
-        # Loop over the object's fields
-        for f in fields:
-            field_name = f['name']
-            field_type = f['type']
-
-            if field_name == "Id":
-                found_id_field = True
-
-            property_schema, mdata = create_property_schema(
-                f, mdata)
-
-            # Compound Address fields cannot be queried by the Bulk API
-            if f['type'] in ("address", "location") and sf.api_type in [tap_salesforce.salesforce.BULK_API_TYPE, tap_salesforce.salesforce.BULK2_API_TYPE]:
-                unsupported_fields.add(
-                    (field_name, 'cannot query compound address fields with bulk API'))
-
-            # we haven't been able to observe any records with a json field, so we
-            # are marking it as unavailable until we have an example to work with
-            if f['type'] == "json":
-                unsupported_fields.add(
-                    (field_name, 'do not currently support json fields - please contact support'))
-
-            # Blacklisted fields are dependent on the api_type being used
-            field_pair = (sobject_name, field_name)
-            if field_pair in sf.get_blacklisted_fields():
-                unsupported_fields.add(
-                    (field_name, sf.get_blacklisted_fields()[field_pair]))
-
-            inclusion = metadata.get(
-                mdata, ('properties', field_name), 'inclusion')
-
-            if sf.select_fields_by_default and inclusion != 'unsupported':
->>>>>>> 6ec2bd5f
                 mdata = metadata.write(
                     mdata, ('properties', replication_key), 'inclusion', 'automatic')
 
