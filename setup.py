--- conflicted
+++ resolved
@@ -2,7 +2,6 @@
 
 from setuptools import setup
 
-<<<<<<< HEAD
 setup(
     name="tap-salesforce",
     version="1.5.1",
@@ -17,31 +16,11 @@
         "xmltodict==0.11.0",
         "simple-salesforce<1.0",  # v1.0 requires `requests==2.22.0`
         # fix version conflicts, see https://gitlab.com/meltano/meltano/issues/193
-        "idna==2.7",
+        "idna==3.7",
         "cryptography",
         "pyOpenSSL",
     ],
     entry_points="""
-=======
-setup(name='tap-salesforce',
-      version='1.5.1',
-      description='Singer.io tap for extracting data from the Salesforce API',
-      author='Stitch',
-      url='https://singer.io',
-      classifiers=['Programming Language :: Python :: 3 :: Only'],
-      py_modules=['tap_salesforce'],
-      install_requires=[
-          'requests==2.32.2',
-          'singer-python~=5.13',
-          'xmltodict==0.11.0',
-          'simple-salesforce<1.0', # v1.0 requires `requests==2.22.0`
-          # fix version conflicts, see https://gitlab.com/meltano/meltano/issues/193
-          'idna==3.7',
-          'cryptography',
-          'pyOpenSSL',
-      ],
-      entry_points='''
->>>>>>> 43da45d3
           [console_scripts]
           tap-salesforce=tap_salesforce:main
       """,
